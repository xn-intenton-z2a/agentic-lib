--- conflicted
+++ resolved
@@ -18,76 +18,8 @@
 * This file is part of the example suite for `agentic-lib` (see: https://github.com/xn-intenton-z2a/agentic-lib).
 * This file is licensed under the MIT License. For details, see LICENSE-MIT.
 
-<<<<<<< HEAD
-*Change Log: README refreshed following CONTRIBUTING guidelines. Outdated and irrelevant content pruned while core information is retained.
-**NEW:** Added and enhanced telemetry functions including gatherWorkflowTelemetry, gatherCIWorkflowMetrics, gatherSystemMetrics and parsing functions parseCombinedDefaultOutput, parseVitestDefaultOutput, parseEslintSarifOutput, and parseEslintDefaultOutput to process output formats.
-**FIX:** Corrected getIssueNumberFromBranch function (fixed regex pattern) and added parseCombinedDefaultOutput for parsing test outputs.
-**EXT:** Implemented simulateIssueCreation to simulate a GitHub Actions workflow for issue creation similar to wfr-create-issue.yml with enhanced behavior including randomized title selection, timestamp logging, and optional issue labels for improved mimicry of real workflow outputs. (Updated to robustly handle empty options and provide a fallback title.)
-**NEW:** Added OpenAI delegation wrappers: delegateDecisionToLLMChat, delegateDecisionToLLMChatVerbose, delegateDecisionToLLMChatOptimized for enhanced prompt validation.
-**NEW:** Extended delegateDecisionToLLMFunctionCallWrapper with standardized error responses, additional logging, error handling, and improved input validation to reject non-string or empty prompts. (Unit tests have been expanded to cover additional invalid input types such as null, undefined, booleans, objects, and arrays.)
-**NEW:** Added remote service wrapper simulateRemoteServiceWrapper for simulating remote logging or monitoring service interactions.
-**NEW:** Added parsing functions parseVitestDefaultOutput, parseEslintSarifOutput, and parseEslintDefaultOutput to process Vitest and ESLint outputs.
-**NEW:** Added additional parsing functions parseVitestFailureOutput and parseEslintCompactOutput to support varied output formats.
-**NEW:** Exported the main() function to facilitate CLI testing and added tests for CLI help output.
-
-=======
->>>>>>> 06b1a3b9
 ---
 
-## Overview
-
-<<<<<<< HEAD
-agentic‑lib provides a wide array of JavaScript functions mirroring GitHub Actions workflows. Key features include:
-
-- **Usage Information:** Use `generateUsage()` to display available command‑line options.
-- **Telemetry:** Comprehensive diagnostics via functions such as:
-  - `gatherTelemetryData()`, `gatherExtendedTelemetryData()`, `gatherAdvancedTelemetryData()`, `gatherFullTelemetryData()`, `gatherTotalTelemetry()`, `gatherWorkflowTelemetry()`, `gatherCIWorkflowMetrics()`, and **`gatherSystemMetrics()`** for system-level telemetry.
-  - **CI Metrics:** `gatherCIEnvironmentMetrics()` captures additional GitHub Actions metrics.
-  - **Extra Telemetry:** `gatherExtraTelemetryData()` provides metrics like timestamps, CPU usage, and free memory.
-  - **GitHub Environment Telemetry:** `gatherGithubEnvTelemetry()` aggregates all environment variables starting with `GITHUB_`.
-- **Remote Service Wrappers:** Simplified API interactions for multiple services, including a new **simulateRemoteServiceWrapper** to simulate remote interactions, such as logging or monitoring services.
-- **LLM Delegation:** Functions to support decision delegation with advanced OpenAI capabilities:
-  - `delegateDecisionToLLMChat`, `delegateDecisionToLLMChatVerbose`, `delegateDecisionToLLMChatOptimized` for enhanced prompt validation.
-  - **NEW:** Extended delegateDecisionToLLMFunctionCallWrapper with standardized error responses, additional logging, error handling, and improved input validation to reject non-string or empty prompts. (Unit tests now also validate against null, undefined, booleans, objects, and arrays.)
-  - **NEW:** Added delegateDecisionToLLMChatAdvanced for advanced delegation with extra context support.
-  - **NEW:** Added delegateDecisionToLLMChatPremium which extends OpenAI function delegation with additional logging and configurable base URL support.
-- **Kafka Operations:** Simulated messaging functions for inter‑workflow communication, including direct messaging, dynamic topic routing, detailed streaming, bulk messaging, multicast, rebroadcast, and consumer group messaging.
-- **Parsing Utilities:** Functions including:
-  - `parseCombinedDefaultOutput`, **NEW:** `parseVitestDefaultOutput`, `parseEslintSarifOutput`, and **`parseEslintDefaultOutput`** to parse outputs from Vitest and ESLint in different formats.
-  - **NEW:** `parseVitestFailureOutput` to extract the number of failed tests from Vitest output.
-  - **NEW:** `parseEslintCompactOutput` to parse ESLint compact output formats.
-- **File System Simulation:** `simulateFileSystemCall()` for safe file interactions.
-- **CI Workflow Simulation:** `simulateCIWorkflowLifecycle` aggregates telemetry data and simulates Kafka messaging to emulate a complete workflow lifecycle.
-- **Issue Creation Simulation:** **NEW:** `simulateIssueCreation` mimics a GitHub Actions workflow for issue creation with randomized title selection, timestamp logging, and support for optional issue labels, closely emulating the behavior defined in wfr-create-issue.yml.
-
----
-
-## Recent Improvements
-
-- README refreshed to align with CONTRIBUTING guidelines. Outdated content has been pruned and core information retained.
-- **Drift Pruning:** Legacy and deprecated code has been removed from the source file, ensuring strict alignment with the agentic‑lib mission statement.
-- Extended Kafka Messaging Simulations including multicast and rebroadcast features.
-- **NEW:** Extended the OpenAI delegation wrapper delegateDecisionToLLMFunctionCallWrapper with standardized error responses, additional logging, error handling, and improved input validation to reject non-string or empty prompts. (Expanded test coverage now includes additional invalid prompt types.)
-- Enhanced telemetry and simulation utilities, including **NEW:** `gatherSystemMetrics` function.
-- **FIX:** Corrected getIssueNumberFromBranch function (now using the correct regex) and added `parseCombinedDefaultOutput` for parsing test outputs.
-- **EXT:** Implemented and enhanced simulateIssueCreation to mimic GitHub issue creation workflow behavior, including randomized title selection, timestamp logging, and optional issue labels, mirroring the logic from wfr-create-issue.yml.
-- **NEW:** Added parsing functions `parseVitestDefaultOutput`, `parseEslintSarifOutput`, and `parseEslintDefaultOutput` to process Vitest and ESLint outputs.
-- **NEW:** Added additional parsing functions `parseVitestFailureOutput` and `parseEslintCompactOutput` to support varied output formats.
-- **NEW:** Added remote service wrapper **simulateRemoteServiceWrapper** for simulating remote logging or monitoring service interactions.
-- **NEW:** Exported the main() function to facilitate CLI testing and added tests for CLI help output.
-
----
-
-## Contributing
-
-Contributions are welcome! Please see [CONTRIBUTING.md](CONTRIBUTING.md) for guidelines.
-
-=======
-The **intentïon `agentic-lib`** is a collection of reusable GitHub Actions workflows that enable your repository to operate in an “agentic” manner.
-
----
-
->>>>>>> 06b1a3b9
 ## Component Breakdown
 
 This repository is organized into three distinct areas to help you understand the purpose and maturity level of each component:
