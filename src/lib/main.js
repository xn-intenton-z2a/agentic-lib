#!/usr/bin/env node
// src/lib/main.js - Enhanced version with default usage and demo output when no arguments are provided, and consolidated exit routine for clarity.
<<<<<<< HEAD
// This update improves consistency between source and test files, extends functionality with new flags (--reverse, --env, --telemetry), refines log messages, gathers telemetry data from GitHub Actions workflows, and ensures proper exit behavior in both production and test environments.
=======
// This update improves consistency between source and test files, extends functionality with new flags (--reverse, --env), refines log messages, and ensures proper exit behavior in both production and test environments.
// Ref: Updated documentation examples to correctly reflect supported flags and behaviors.
>>>>>>> ab0e45c9

import { fileURLToPath } from "url";
import chalk from "chalk";
import figlet from "figlet";

// Helper function to handle application exit in a consistent manner
function exitApplication() {
  console.log(chalk.blue("Exiting agentic-lib."));
  // Prevent exiting during tests
  if (process.env.NODE_ENV !== "test") {
    process.exit(0);
  }
}

// New function: Gather telemetry data from GitHub Actions environment if available
export function gatherTelemetryData() {
  return {
    githubWorkflow: process.env.GITHUB_WORKFLOW || "N/A",
    githubRunId: process.env.GITHUB_RUN_ID || "N/A",
    githubRunNumber: process.env.GITHUB_RUN_NUMBER || "N/A",
    githubJob: process.env.GITHUB_JOB || "N/A",
    githubAction: process.env.GITHUB_ACTION || "N/A",
    nodeEnv: process.env.NODE_ENV || "undefined"
  };
}

// Main function
export function main(args = []) {
  // Display ASCII art welcome if not in test environment
  if (process.env.NODE_ENV !== "test") {
    console.log(chalk.green(figlet.textSync("agentic-lib", { horizontalLayout: "full" })));
  }

  // If no arguments or a help/usage flag is provided, show usage info and demo, then exit
  if (args.length === 0 || args.includes("--help") || args.includes("--usage")) {
    const usage = generateUsage();
    console.log(usage);
    console.log("");
    console.log("Demo: Demonstration of agentic-lib functionality:");
    console.log(enhancedDemo());
    if (args.length === 0) {
      console.log("No additional arguments provided.");
    }
    exitApplication();
    return;
  }

  // Split arguments into flags and non-flag arguments
  const { flagArgs, nonFlagArgs } = splitArguments(args);

  // If the version flag is provided, display the version and exit
  if (flagArgs.includes("--version")) {
    console.log(showVersion());
    exitApplication();
    return;
  }

  // New feature: If the env flag is provided, display environment variables and exit
  if (flagArgs.includes("--env")) {
    console.log("Environment Variables: " + JSON.stringify(process.env, null, 2));
    exitApplication();
    return;
  }

  // New feature: If the telemetry flag is provided, display gathered telemetry data and exit
  if (flagArgs.includes("--telemetry")) {
    console.log("Telemetry Data: " + JSON.stringify(gatherTelemetryData(), null, 2));
    exitApplication();
    return;
  }

  // Process the flags sequentially and output the result
  const flagProcessingResult = processFlags(flagArgs);
  console.log(flagProcessingResult);

  // New feature: Reverse the non-flag arguments if '--reverse' flag is provided
  if (flagArgs.includes("--reverse")) {
    // Join non-flag args into a single string, then reverse the entire string
    const reversedInput = nonFlagArgs.join(" ").split("").reverse().join("");
    console.log(chalk.yellow("Reversed input: " + reversedInput));
  }

  if (nonFlagArgs.length > 0) {
    console.log("Non-flag arguments:", nonFlagArgs.join(", "));
  }

  exitApplication();
}

export function generateUsage() {
  return "Usage: npm run start [--usage | --help] [--version] [--env] [--telemetry] [--reverse] [args...]";
}

export function getIssueNumberFromBranch(branch = "", prefix = "agentic-lib-issue-") {
  // Regex captures one or more digits following the prefix
  const regex = new RegExp(prefix + "(\\d+)");
  const match = branch.match(regex);
  return match ? parseInt(match[1], 10) : null;
}

export function sanitizeCommitMessage(message = "") {
  // Remove special characters except allowed ones and trim extra spaces
  return message
    .replace(/[^A-Za-z0-9 \-_.~]/g, "")
    .replace(/\s+/g, " ")
    .trim();
}

// Splits command line arguments into flag and non-flag arrays
export function splitArguments(args = []) {
  const flagArgs = [];
  const nonFlagArgs = [];
  for (const arg of args) {
    if (arg.startsWith("--")) {
      flagArgs.push(arg);
    } else {
      nonFlagArgs.push(arg);
    }
  }
  return { flagArgs, nonFlagArgs };
}

// Processes an array of flags and returns a summary message
export function processFlags(flags = []) {
  if (flags.length === 0) return "No flags to process.";
  let result = `Processed flags: ${flags.join(", ")}`;
  // Extended functionality: append verbose mode activation message if --verbose flag is present
  if (flags.includes("--verbose")) {
    result += " | Verbose mode enabled.";
  }
  // New enhancement: add support for debug mode
  if (flags.includes("--debug")) {
    result += " | Debug mode enabled.";
  }
  return result;
}

// Provides an enhanced demo output including environmental details
export function enhancedDemo() {
  const envDetails = logEnvironmentDetails();
  const debugStatus = process.env.DEBUG_MODE ? `DEBUG_MODE: ${process.env.DEBUG_MODE}` : "DEBUG_MODE: off";
  return `Enhanced Demo: Agentic-lib now supports additional argument processing.\n${envDetails}\n${debugStatus}`;
}

// Logs current environment details
export function logEnvironmentDetails() {
  return `NODE_ENV: ${process.env.NODE_ENV || "undefined"}`;
}

// Returns the current version of the library
export function showVersion() {
  const version = process.env.npm_package_version || "unknown";
  return `Version: ${version}`;
}

export function reviewIssue({
  sourceFileContent,
  _testFileContent,
  readmeFileContent,
  _dependenciesFileContent,
  _issueTitle,
  _issueDescription,
  _issueComments,
  _dependenciesListOutput,
  _buildOutput,
  _testOutput,
  _mainOutput
}) {
  const fixed =
    sourceFileContent.includes("Usage: npm run start") &&
    readmeFileContent.includes("intentïon agentic-lib")
      ? "true"
      : "false";
  const message = fixed === "true" ? "The issue has been resolved." : "Issue not resolved.";
  return {
    fixed,
    message,
    refinement: "None"
  };
}

if (process.argv[1] === fileURLToPath(import.meta.url)) {
  const args = process.argv.slice(2);
  main(args);
}<|MERGE_RESOLUTION|>--- conflicted
+++ resolved
@@ -1,11 +1,7 @@
 #!/usr/bin/env node
 // src/lib/main.js - Enhanced version with default usage and demo output when no arguments are provided, and consolidated exit routine for clarity.
-<<<<<<< HEAD
-// This update improves consistency between source and test files, extends functionality with new flags (--reverse, --env, --telemetry), refines log messages, gathers telemetry data from GitHub Actions workflows, and ensures proper exit behavior in both production and test environments.
-=======
 // This update improves consistency between source and test files, extends functionality with new flags (--reverse, --env), refines log messages, and ensures proper exit behavior in both production and test environments.
 // Ref: Updated documentation examples to correctly reflect supported flags and behaviors.
->>>>>>> ab0e45c9
 
 import { fileURLToPath } from "url";
 import chalk from "chalk";
