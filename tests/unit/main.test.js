--- conflicted
+++ resolved
@@ -2,7 +2,6 @@
 import * as mainModule from "@src/lib/main.js";
 import { main } from "@src/lib/main.js";
 
-<<<<<<< HEAD
 /**
  * agentic-lib
  * Copyright (C) 2025 Polycode Limited
@@ -120,11 +119,6 @@
     expect(result.stderr).toContain("Unknown command: unknown");
     expect(result.stdout).toContain("Usage: node src/lib/main.js <command> [arguments...]");
     expect(result.status).toBe(1);
-=======
-describe("Main Module Import", () => {
-  test("should be non-null", () => {
-    expect(mainModule).not.toBeNull();
->>>>>>> 04999d6f
   });
 });
 
